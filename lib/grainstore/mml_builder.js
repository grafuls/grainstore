--- conflicted
+++ resolved
@@ -600,16 +600,13 @@
           var datasource     = _.clone(grainstore_datasource);
           datasource.table   = table;
           datasource.dbname  = opts.dbname;
-<<<<<<< HEAD
           if (!!opts.search_path) {
               datasource.search_path = opts.search_path;
           }
 
-=======
           if ( opts.gcols && opts.gcols[i] ) {
             datasource.geometry_field = opts.gcols[i];
           }
->>>>>>> 888080f3
 
           var layer        = {};
           if ( tables.length == 1 && opts.table ) {
