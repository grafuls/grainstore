--- conflicted
+++ resolved
@@ -1,7 +1,6 @@
-<<<<<<< HEAD
  - Allow specifying a extra datasource options for each layer 
  - Allow specifying a column type for each layer (#93)
-=======
+
 Version 0.20.1
 2014-mm-dd
 
@@ -10,7 +9,6 @@
     - semver
     - millstone
  - Removes mapnik-reference dependency
->>>>>>> 259fa10c
 
 Version 0.20.0
 2014-08-13
