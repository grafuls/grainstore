<<<<<<< HEAD
 - Allow specifying a extra datasource options for each layer 
 - Allow specifying a column type for each layer (#93)
=======
Version 0.20.0
2014-08-13

 - Upgrades dependencies:
    - underscore
    - redis-mpool
 - Specifies name in the redis pool
>>>>>>> 4b95d800

Version 0.19.0
2014-08-07

 - Allow specifying a column name for each layer (#92)
 - Allow specifying different formats for tile via optional args

Version 0.18.2
2014-07-02

 - Allows specifiying search_path when building the MML
 - How to release documentation
 - License update

Version 0.18.1
2014-03-04

 - Stop using WATCH (#89)
 - Require redis-mpool ~0.0.4

Version 0.18.0
2014-02-13

 - Augment verbosity of localized resource purges
 - Drop support for configuration options "gc_prob" and "ttl"
 - Stop storing table-less configs in redis (#86)
 - Drop support for constructing MMLBuilder by token
 - Drop MMLStore.gc() method
 - Drop MMLBuilder.touch() method
 - Tested to work with node-0.10.26 (#87)

Version 0.17.1
2014-02-11

 - Stop scanning "related keys" on setStyle and delStyle (#84)

Version 0.17.0
2014-01-24

 - Use a single cache of localized resources, purge after
   1 day of no access (#82)
 - Allow setting TTL=0 to skip storage of table-less tokens (#81)
 - Allow passing own RedisPooler to MMLStore ctor (#76)

Version 0.16.0
2014-01-14

 - Stop caching XML in redis (#79, #80)
 - Do not include XML in MMLBuilder.getStyle return (#25)
 - Use external module for redis pooling (#75)
 - Install carto dependency via http (#77)

Version 0.15.2
2013-12-05

 - Allow constructing MMLBuilder against bogus redis layergroup (#73)
 - Fix MMLBuilder construction by token after mapnik version change (#73)

Version 0.15.1
2013-11-28

 - Fix carto renderer configuration pollution between calls

Version 0.15.0
2013-11-28

 - Accept carto renderer configuration, allowing (among other things)
   providing a list of font names for validation (#72)
 - Allow overriding db host and port in MMLBuilder constructor (#70)

Version 0.14.3
2013-11-26

 - Allow constructing MMLBuilder against bogus redis css (#71)

Version 0.14.2
2013-11-07

 - Fix support for exponential notation in filter values (#69)
 - Fix expiration time logging unit (#68)

Version 0.14.1
2013-10-31

 - Inherit default PostgreSQL connection parameters from libpq

Version 0.14.0
2013-10-29

 - Add support for Mapnik-2.2.0 (#67)

Version 0.13.12
2013-10-10

 - Restore support for node-0.8.9, relaxing millstone dep (#64)
   (requires deployers to use srs-0.3.2)

Version 0.13.11
2013-10-03

 - Fix support for apostrophes in CartoCSS filters (#63)
 - Back to tracking mainstream millstone (~0.6.5)

Version 0.13.10
2013-09-12

 - Fix error message for invalid content in non-selfclosing tags (#62)

Version 0.13.9
2013-09-09

 - Fix support for use of space-prefixed "zoom" in CartoCSS (#61)

Version 0.13.8
2013-09-04

 - Fix race condition in external resource localization (#60)

Version 0.13.7
2013-08-13

 - Change 'layer#' to 'style#' in blank CartoCSS error (#59)

Version 0.13.6
2013-07-16

 - Error out on blank CartoCSS array element (#59)

Version 0.13.5
2013-06-28

 - Fix support for CartoCSS attachments (#57)
 - Expose a knownByRedis property to MMLBuilder instances

Version 0.13.4
2013-06-12

 - Upgrade redis to 0.8.3
 - Fix deadlock during GC (#55)

Version 0.13.3
2013-06-06

 - More fixes to code replacing layer name (#54)

Version 0.13.2
2013-05-29

 - Do not confuse colors with layer names (#53)

Version 0.13.1
2013-05-29

 - Fix handling of multiple style sections (#53)

Version 0.13.0
2013-04-04

WARNING: this version changes expected format for "interactivity"
         option introduced in 0.12.0

 - Upgrade generic-pool requirement to ~2.0.3
 - Add support for per-layer "interactivity" option (array)

Version 0.12.0
2013-03-29

 - Add support for "interactivity" option (#51)

Version 0.11.2
2013-03-22

 - Fix use of ampersend characters in CartoCSS (#50)
 - Fix async error on invalid .touch() call

Version 0.11.1
2013-02-25

 - Cleanly handle redis key disappearance on MMLBuilder.getStyle
 - Fix MMLBuilder construction error handling in GC

Version 0.11.0 - Multilayer
2013-02-14

 - Tracking upstream mapnik-reference ~5.0.4
 - MMLBuilder constructor callback is now mandatory
 - Redis keys for extended styles use md5 hash now
 - Check redis connection at pool creation time
 - Multilayer support:
    - Support arrays for "sql", "style" and "style_version" parameters (#48)
    - New getToken() API method
    - New touch() API method 
    - Probabilistic based garbage collection for table-less styles

Version 0.10.9 - "EOW"
2012-12-21

 - Reduce default extent to allow for consistent proj4
   round-tripping (#42)
 - Revert marker-multi-policy to 'whole' now that
   centroid computation for multi was fixed in mapnik-2.1.x
 - Do not force line-clip and polygon-clip to false (#46)

Version 0.10.8
2012-11-28

 - Use marker-multi-policy:largest as a workaround for
   mapnik bug in centroid computation (#44)

Version 0.10.7
2012-11-28

 - Fix comments stripping during CartoCSS transform (#41)
 - Fix default extent to be full webmercator extent (#42)
 - Enhance 2.0 -> 2.1 style transform
   - Convert marker-opacity to marker-fill-opacity (#40)

Version 0.10.6
2012-11-28

 - Enhance 2.0 -> 2.1 style transform
   - Consider directives in blocks with no conditions as applying
     to all blocks. Fixes issue #39

Version 0.10.5
2012-11-27

 - For mapnik-2.1.0+, set default style version to target version
 - Scale arrow markers by 50% in 2.0.x -> 2.1.0 transform

Version 0.10.4
2012-11-23

 - Fix enforcement of line symbolizer with marker-line-* (#37)
 - Add support CartoCSS transform from mapnik 2.0.x to 2.1.1:
   - marker-multi-policy:whole forced (#36)

Version 0.10.3
2012-11-20

 - Fix eating of lines after one-line comments (#35)
 - Strip comments from styles before performing transformations

Version 0.10.2
2012-11-20

 - Set line-clip:false and polygon-clip:false when transforming styles
   from 2.0 to 2.1 (#34)

Version 0.10.1
2012-11-15

 - Fix transform of styles using markers conditionally (#33)

Version 0.10.0
2012-11-14

 - Add optional "convert" parameter to MMLBuilder.getStyle() method (#32)

Version 0.9.7
2012-11-13

 - Gracefully handle unsupported geometry types
 - Make default style good for any geometry type (#22)

Version 0.9.6
2012-11-09

 - Set marker-clip:false when transforming styles from 2.0 to 2.1

Version 0.9.5
2012-11-06

 - Fix transformation of styles with missing semicolon (#30)

Version 0.9.4
2012-11-02

 - Add support for using "mapnik-geometry-type" in filters
 - Enhanced 2.0 to 2.1 style transform:
   - Set default marker-placement to line for lines and polygons
   - Set marker-type to 'ellipse' when marker-pacement is 'point'

Version 0.9.3
2012-10-30

 - Fix race condition resulting in effects of setStyle occasionally
   overridden by existing styl repairing code at read time (#27)
 - Fix "make check" return status

Version 0.9.2
2012-10-19

 - Fix mml_builder constructor to accept a style_version parameter

Version 0.9.1
2012-10-09

 - Add xml_version to rendered style caches
 - Regenerate XML cache on xml_version missing or mismatch

Version 0.9.0
2012-10-09

 - Add grainstore.version() API method

Version 0.8.1
2012-10-08

 - Add support for 2.0.3 in style transformer

Version 0.8.0
2012-10-08

 - Support requesting conversion with .setStyle and .resetStyle
 - Add --convert switch to tools/reset_styles for batch-conversion

Version 0.7.0
2012-09-28

 - Style versioning
   - Allow specifying style version in .setStyle 
   - Return style version from .getStyle
   - Include style version in store
   - Allow specifying target mapnik version
   - Transform CartoCSS to target mapnik version on rendering
 - Only store CartoCSS in the base redis key (#23)
 - Back to tracking mainstream millstone (~0.5.9)
 - Back to tracking mainstream carto (~0.9.2)
 - Many more tests for custom style storage in redis
 - Add tools/reset_styles script to reset all styles

Version 0.6.4
2012-09-20

 - Target a branch of millstone that fixes support for urls
   containing regexp control chars in them (most notably '+')

Version 0.6.3
2012-09-20

 - Fix MMBuilder.resetStyle (and add proper testcase)

Version 0.6.2
2012-09-19

 NOTE: when upgrading from 0.6.0 you will need to rename any existing
       localized resources directories or force re-rendering of the
       XML styles.

 - Add MMBuilder.resetStyle method to re-render an XML style
 - Reconstruct the XML when lost in redis
 - Change localized resources path from <dbname>-<tablename>
   to <dbname>/<tablename>. 

Version 0.6.1
2012-09-18

 - Fix support for node-0.4

Version 0.6.0
2012-09-14

 API changes (backward compatible):
   - Automatically localise external resources in CartoCSS (#4)

Version 0.5.0
2012-09-03

 API changes:
   - Exclude database username in redis style cache key (introduced in 0.3)

Version 0.4.0
2012-08-13

 API changes (backward compatible):
   - Add a mapnik_version option in MMLBuilder constructor
 Other changes:
   - Add more CartoCSS parsing and conversion tests
 Bug fixes:
   - Accept 'point-transform' without 'point-file' (#20)

Version 0.3.1
2012-07-25

 - Loosen carto dependency to include the 0.8 series
 - Drop 'srs' dependency, use "+init=epsg:xxx" in map XML to 
   allow mapnik do special handling of wgs84->webmercator reprojection

Version 0.3.0
2012-07-12

 API changes:
   - Add optional callback parameter to MMLBuilder constructors
   - Allow overriding db authentication with mml_builder options
   - Include database username in redis style cache key

Version 0.2.4
2012-07-11

 - Improve testsuite to automatically start redis (#14)
 - Clarify licensing terms (#15)
 - Loosen undescrore requirements to 1.1 - 1.3
 - Require mocha 1.2.1 as 1.2.2 doesn't work with node-0.4
   ( https://github.com/visionmedia/mocha/issues/489 )
 - Require hiredis 0.1.14 for OSX 10.7 support
   ( https://github.com/Vizzuality/Windshaft-cartodb/issues/14 )

Version 0.2.3
2012-07-03

 - Tests ported to mocha (#11)
 - Require libxmljs-0.5.x and redis-0.7.2 (for node-0.8.x compatibility)

Version 0.2.2 
2012-06-26

 - Require leaks free 'carto' 0.7.0 and 'srs' 0.2.14 (#12)
 - Testsuite improvements:
   - Add support for make check 
   - Fix invalid syntax used in tests for mml_builder (#13)
   - Print unexpected error message in mml_buider test


Version 0.2.1 
2012-06-06

Version 0.2.0
2011-12-08

Version 0.0.12
2011-11-30

Version 0.0.11
2011-11-25

Version 0.0.10
2011-10-07

Version 0.0.9
2011-09-20

Version 0.0.8
2011-09-20

Version 0.0.7
2011-09-14

Version 0.0.6
2011-09-06

Version 0.0.5
2011-09-04

Version 0.0.4
2011-08-15

Version 0.0.3
2011-08-15

Version 0.0.2
2011-08-11

Version 0.0.1
2011-08-11<|MERGE_RESOLUTION|>--- conflicted
+++ resolved
@@ -1,7 +1,6 @@
-<<<<<<< HEAD
  - Allow specifying a extra datasource options for each layer 
  - Allow specifying a column type for each layer (#93)
-=======
+
 Version 0.20.0
 2014-08-13
 
@@ -9,7 +8,6 @@
     - underscore
     - redis-mpool
  - Specifies name in the redis pool
->>>>>>> 4b95d800
 
 Version 0.19.0
 2014-08-07
